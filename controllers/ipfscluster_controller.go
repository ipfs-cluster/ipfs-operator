/*
Copyright 2021.

Licensed under the Apache License, Version 2.0 (the "License");
you may not use this file except in compliance with the License.
You may obtain a copy of the License at

    http://www.apache.org/licenses/LICENSE-2.0

Unless required by applicable law or agreed to in writing, software
distributed under the License is distributed on an "AS IS" BASIS,
WITHOUT WARRANTIES OR CONDITIONS OF ANY KIND, either express or implied.
See the License for the specific language governing permissions and
limitations under the License.
*/

package controllers

import (
	"context"
	"fmt"
	"time"

	appsv1 "k8s.io/api/apps/v1"
	corev1 "k8s.io/api/core/v1"
	"k8s.io/apimachinery/pkg/api/errors"
	"k8s.io/apimachinery/pkg/runtime"
	ctrl "sigs.k8s.io/controller-runtime"
	"sigs.k8s.io/controller-runtime/pkg/builder"
	"sigs.k8s.io/controller-runtime/pkg/client"
	"sigs.k8s.io/controller-runtime/pkg/controller"
	"sigs.k8s.io/controller-runtime/pkg/controller/controllerutil"
	ctrllog "sigs.k8s.io/controller-runtime/pkg/log"

	"github.com/libp2p/go-libp2p-core/peer"
	clusterv1alpha1 "github.com/redhat-et/ipfs-operator/api/v1alpha1"
	"github.com/redhat-et/ipfs-operator/controllers/utils"
)

const (
	finalizer = "openshift.ifps.cluster"
)

// IpfsClusterReconciler reconciles a Ipfs object.
type IpfsClusterReconciler struct {
	client.Client
	Scheme *runtime.Scheme
}

//+kubebuilder:rbac:groups=*,resources=*,verbs=get;list
//+kubebuilder:rbac:groups=apps,resources=statefulsets,verbs=get;list;watch;create;update;patch;delete
//+kubebuilder:rbac:groups=cluster.ipfs.io,resources=ipfsclusters,verbs=get;list;watch;create;update;patch;delete
//+kubebuilder:rbac:groups=cluster.ipfs.io,resources=ipfsclusters/finalizers,verbs=update
//+kubebuilder:rbac:groups=cluster.ipfs.io,resources=ipfsclusters/status,verbs=get;update;patch
//+kubebuilder:rbac:groups=core,resources=configmaps,verbs=get;list;watch;create;update;patch;delete
//+kubebuilder:rbac:groups=core,resources=persistentvolumeclaims,verbs=get;list;watch;create;update;patch;delete
//+kubebuilder:rbac:groups=core,resources=secrets,verbs=get;list;watch;create;update;patch;delete
//+kubebuilder:rbac:groups=core,resources=serviceaccounts,verbs=get;list;watch;create;update;patch;delete
//+kubebuilder:rbac:groups=core,resources=services,verbs=get;list;watch;create;update;patch;delete
//+kubebuilder:rbac:groups=networking.k8s.io,resources=ingresses,verbs=get;list;watch;create;update;patch;delete

func (r *IpfsClusterReconciler) Reconcile(ctx context.Context, req ctrl.Request) (ctrl.Result, error) {
	log := ctrllog.FromContext(ctx)
	// Fetch the Ipfs instance
	instance, err := r.ensureIPFSCluster(ctx, req)
	if err != nil {
		return ctrl.Result{}, err
	}

	// Add finalizer for this CR
	if !controllerutil.ContainsFinalizer(instance, finalizer) {
		controllerutil.AddFinalizer(instance, finalizer)
		err = r.Update(ctx, instance)
		if err != nil {
			return ctrl.Result{}, err
		}
		return ctrl.Result{Requeue: true}, nil
	}

	if instance.DeletionTimestamp != nil {
		controllerutil.RemoveFinalizer(instance, finalizer)
		return ctrl.Result{}, r.Update(ctx, instance)
	}

	// generate a new ID
	var peerid peer.ID
	var privStr string
	if peerid, privStr, err = generateIdentity(); err != nil {
		log.Error(err, "failed to generate identity")
		return ctrl.Result{}, err
	}

	clusSec, err := newClusterSecret()
	if err != nil {
		log.Error(err, "cannot generate new cluster secret")
		return ctrl.Result{}, err
	}

	if err = r.createCircuitRelays(ctx, instance); err != nil {
		log.Error(err, "cannot create circuit relays")
		return ctrl.Result{}, err
	}

	// Check the status of circuit relays.
	// wait for them to complte so we can determine announce addresses.
	for _, relayName := range instance.Status.CircuitRelays {
		relay := clusterv1alpha1.CircuitRelay{}
		relay.Name = relayName
		relay.Namespace = instance.Namespace
		if err = r.Client.Get(ctx, client.ObjectKeyFromObject(&relay), &relay); err != nil {
			log.Error(err, "could not lookup circuitRelay", "relay", relayName)
			return ctrl.Result{Requeue: true}, err
		}
		if relay.Status.AddrInfo.ID == "" {
			log.Info("relay is not ready yet. Will continue waiting.", "relay", relayName)
			return ctrl.Result{RequeueAfter: time.Second * 15}, nil
		}
	}
	if err = r.Status().Update(ctx, instance); err != nil {
		return ctrl.Result{}, err
	}

	// Reconcile the tracked objects
	trackedObjects := r.createTrackedObjects(ctx, instance, peerid, clusSec, privStr)
	shouldRequeue := utils.CreateOrPatchTrackedObjects(ctx, trackedObjects, r.Client, log)
	return ctrl.Result{Requeue: shouldRequeue}, nil
}

// createTrackedObjects Creates a mapping from client objects to their mutating functions.
func (r *IpfsClusterReconciler) createTrackedObjects(
	ctx context.Context,
	instance *clusterv1alpha1.IpfsCluster,
	peerID peer.ID,
	clusterSecret string,
	privateString string,
) map[client.Object]controllerutil.MutateFn {
	sa := corev1.ServiceAccount{}
	svc := corev1.Service{}
	gwsvc := corev1.Service{}
	apisvc := corev1.Service{}
	cmScripts := corev1.ConfigMap{}
	secConfig := corev1.Secret{}
	sts := appsv1.StatefulSet{}

	mutsa := r.serviceAccount(instance, &sa)
	mutsvc, svcName := r.serviceCluster(instance, &svc)

	mutgwsvc, _ := r.serviceGateway(instance, &gwsvc)
	mutapisvc, _ := r.serviceAPI(instance, &apisvc)

	mutCmScripts, cmScriptName := r.ConfigMapScripts(ctx, instance, &cmScripts)
<<<<<<< HEAD
	mutSecConfig, secConfigName := r.SecretConfig(ctx, instance, &secConfig, []byte(clusterSecret), []byte(peerID.String()), []byte(privateString))
	mutSts := r.statefulSet(instance, &sts, svcName, secConfigName, cmScriptName)
=======
	mutSecConfig, secConfigName := r.SecretConfig(
		ctx,
		instance,
		&secConfig,
		[]byte(clusterSecret),
		[]byte(privateString),
		peerID.String(),
	)
	mutSts := r.StatefulSet(instance, &sts, svcName, secConfigName, cmScriptName)
>>>>>>> 404e3ca9

	trackedObjects := map[client.Object]controllerutil.MutateFn{
		&sa:        mutsa,
		&svc:       mutsvc,
		&cmScripts: mutCmScripts,
		&secConfig: mutSecConfig,
		&sts:       mutSts,
	}

	if instance.Spec.Gateway.Strategy == clusterv1alpha1.ExternalStrategyLoadBalancer {
		trackedObjects[&gwsvc] = mutgwsvc
	}
	if instance.Spec.ClusterAPI.Strategy == clusterv1alpha1.ExternalStrategyLoadBalancer {
		trackedObjects[&apisvc] = mutapisvc
	}
	return trackedObjects
}

// ensureIPFSCluster Attempts to obtain an IPFS Cluster resource, and error if not found.
func (r *IpfsClusterReconciler) ensureIPFSCluster(
	ctx context.Context,
	req ctrl.Request,
) (*clusterv1alpha1.IpfsCluster, error) {
	var err error
	instance := &clusterv1alpha1.IpfsCluster{}
	if err = r.Get(ctx, req.NamespacedName, instance); err == nil {
		return instance, nil
	}
	if errors.IsNotFound(err) {
		// Request object not found, could have been deleted after reconcile request.
		// Owned objects are automatically garbage collected. For additional cleanup logic use finalizers.
		// Return and don't requeue
		return nil, fmt.Errorf("IPFS Cluster resource not found, ignoring since object must be deleted: %w", err)
	}
	// Error reading the object - requeue the request.
	return nil, fmt.Errorf("failed to get Ipfs: %w", err)
}

// createCircuitRelays Creates the necessary amount of circuit relays if any are missing.
// FIXME: if we change the number of CircuitRelays, we should update
// the IPFS config file as well.
func (r *IpfsClusterReconciler) createCircuitRelays(
	ctx context.Context,
	instance *clusterv1alpha1.IpfsCluster,
) error {
	// do nothing
	if len(instance.Status.CircuitRelays) >= int(instance.Spec.Networking.CircuitRelays) {
		// FIXME: handle scale-down of circuit relays
		return nil
	}
	// create the CircuitRelays
	for i := 0; int32(i) < instance.Spec.Networking.CircuitRelays; i++ {
		name := fmt.Sprintf("%s-%d", instance.Name, i)
		relay := clusterv1alpha1.CircuitRelay{}
		relay.Name = name
		relay.Namespace = instance.Namespace
		if err := ctrl.SetControllerReference(instance, &relay, r.Scheme); err != nil {
			return fmt.Errorf(
				"cannot set controller reference for new circuitRelay: %w, circuitRelay: %s",
				err, relay.Name,
			)
		}
		if err := r.Create(ctx, &relay); err != nil {
			return fmt.Errorf("cannot create new circuitRelay: %w", err)
		}
		instance.Status.CircuitRelays = append(instance.Status.CircuitRelays, relay.Name)
	}
	if err := r.Status().Update(ctx, instance); err != nil {
		return err
	}
	return nil
}

// SetupWithManager sets up the controller with the Manager.
func (r *IpfsClusterReconciler) SetupWithManager(mgr ctrl.Manager) error {
	return ctrl.NewControllerManagedBy(mgr).
		For(&clusterv1alpha1.IpfsCluster{}).
		Owns(&appsv1.StatefulSet{}, builder.OnlyMetadata).
		Owns(&corev1.Service{}, builder.OnlyMetadata).
		Owns(&corev1.ServiceAccount{}, builder.OnlyMetadata).
		Owns(&corev1.Secret{}, builder.OnlyMetadata).
		Owns(&corev1.ConfigMap{}, builder.OnlyMetadata).
		Owns(&clusterv1alpha1.IpfsCluster{}, builder.OnlyMetadata).
		WithOptions(controller.Options{
			MaxConcurrentReconciles: 1,
		}).Complete(r)
}<|MERGE_RESOLUTION|>--- conflicted
+++ resolved
@@ -149,20 +149,15 @@
 	mutapisvc, _ := r.serviceAPI(instance, &apisvc)
 
 	mutCmScripts, cmScriptName := r.ConfigMapScripts(ctx, instance, &cmScripts)
-<<<<<<< HEAD
-	mutSecConfig, secConfigName := r.SecretConfig(ctx, instance, &secConfig, []byte(clusterSecret), []byte(peerID.String()), []byte(privateString))
-	mutSts := r.statefulSet(instance, &sts, svcName, secConfigName, cmScriptName)
-=======
 	mutSecConfig, secConfigName := r.SecretConfig(
 		ctx,
 		instance,
 		&secConfig,
 		[]byte(clusterSecret),
+		[]byte(peerID.String()),
 		[]byte(privateString),
-		peerID.String(),
 	)
 	mutSts := r.StatefulSet(instance, &sts, svcName, secConfigName, cmScriptName)
->>>>>>> 404e3ca9
 
 	trackedObjects := map[client.Object]controllerutil.MutateFn{
 		&sa:        mutsa,
