--- conflicted
+++ resolved
@@ -8,11 +8,7 @@
   ipfsStorage: 50Gi
   clusterStorage: 5Gi
   public: true
-<<<<<<< HEAD
   replicas: 2
   follows: []
-=======
-  replicas: 3
   networking:
-    circuitRelays: 2
->>>>>>> f906aa81
+    circuitRelays: 2