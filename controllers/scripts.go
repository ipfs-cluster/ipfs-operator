package controllers

import (
<<<<<<< HEAD
	"bytes"
	"strconv"
	tmpl "text/template"
=======
	"context"
	encjson "encoding/json"
	"fmt"
>>>>>>> d4968901

	corev1 "k8s.io/api/core/v1"
	"k8s.io/apimachinery/pkg/api/resource"
	metav1 "k8s.io/apimachinery/pkg/apis/meta/v1"
	"k8s.io/apimachinery/pkg/util/json"
	ctrl "sigs.k8s.io/controller-runtime"

	"github.com/libp2p/go-libp2p-core/peer"
	ma "github.com/multiformats/go-multiaddr"
	clusterv1alpha1 "github.com/redhat-et/ipfs-operator/api/v1alpha1"
	"sigs.k8s.io/controller-runtime/pkg/client"
	"sigs.k8s.io/controller-runtime/pkg/controller/controllerutil"
	ctrllog "sigs.k8s.io/controller-runtime/pkg/log"
)

type configureIpfsOpts struct {
	StorageMax string
}

var (
	entrypoint = `
#!/bin/sh
user=ipfs

# This is a custom entrypoint for k8s designed to connect to the bootstrap
# node running in the cluster. It has been set up using a configmap to
# allow changes on the fly.


if [ ! -f /data/ipfs-cluster/service.json ]; then
	ipfs-cluster-service init --consensus crdt
fi

PEER_HOSTNAME=$(cat /proc/sys/kernel/hostname)

grep -q ".*-0$" /proc/sys/kernel/hostname
if [ $? -eq 0 ]; then
	CLUSTER_ID=${BOOTSTRAP_PEER_ID} \
	CLUSTER_PRIVATEKEY=${BOOTSTRAP_PEER_PRIV_KEY} \
	exec ipfs-cluster-service daemon --upgrade
else
	BOOTSTRAP_ADDR=/dns4/${SVC_NAME}-0.${SVC_NAME}/tcp/9096/ipfs/${BOOTSTRAP_PEER_ID}

	if [ -z $BOOTSTRAP_ADDR ]; then
		exit 1
	fi
	# Only ipfs user can get here
	exec ipfs-cluster-service daemon --upgrade --bootstrap $BOOTSTRAP_ADDR --leave
fi
`

	configureIpfs = `
#!/bin/sh
set -e
set -x
user=ipfs
# This is a custom entrypoint for k8s designed to run ipfs nodes in an appropriate
# setup for production scenarios.

if [ -f /data/ipfs/config ]; then
	if [ -f /data/ipfs/repo.lock ]; then
		rm /data/ipfs/repo.lock
	fi
	exit 0
fi

ipfs init --profile=badgerds,server
MYSELF=$(ipfs id -f="<id>")

ipfs config Addresses.API /ip4/0.0.0.0/tcp/5001
ipfs config Addresses.Gateway /ip4/0.0.0.0/tcp/8080
ipfs config --json Swarm.ConnMgr.HighWater 2000
ipfs config --json Datastore.BloomFilterSize 1048576
<<<<<<< HEAD
ipfs config Datastore.StorageMax {{ .StorageMax }}GB
=======
ipfs config --json Swarm.RelayClient '%s'
ipfs config --json Swarm.EnableHolePunching true
ipfs config --json Peering.Peers '%s'
ipfs config Datastore.StorageMax 100GB
>>>>>>> d4968901

chown -R ipfs: /data/ipfs
`
)

func (r *IpfsReconciler) configMapScripts(ctx context.Context, m *clusterv1alpha1.Ipfs, cm *corev1.ConfigMap) (controllerutil.MutateFn, string) {
	log := ctrllog.FromContext(ctx)
	relayPeers := []*peer.AddrInfo{}
	relayStatic := []*ma.Multiaddr{}
	for _, relayName := range m.Status.CircuitRelays {
		relay := clusterv1alpha1.CircuitRelay{}
		relay.Name = relayName
		relay.Namespace = m.Namespace
		err := r.Get(ctx, client.ObjectKeyFromObject(&relay), &relay)
		if err != nil {
			log.Error(err, "could not lookup circuitRelay during confgMapScripts", "relay", relayName)
			return nil, ""
		}
		if err := relay.Status.AddrInfo.Parse(); err != nil {
			log.Error(err, "could not parse AddrInfo. Information will not be included in config", "relay", relayName)
			continue
		}
		ai := relay.Status.AddrInfo.AddrInfo()
		relayPeers = append(relayPeers, ai)
		p2ppart, err := ma.NewMultiaddr("/p2p/" + ai.ID.String())
		if err != nil {
			log.Error(err, "could not create p2p component during configMapScripts", "relay", relayName)
		}
		for _, addr := range ai.Addrs {
			fullMa := addr.Encapsulate(p2ppart)
			relayStatic = append(relayStatic, &fullMa)
		}
	}

	cmName := "ipfs-cluster-scripts-" + m.Name
<<<<<<< HEAD
	configureTmpl, _ := tmpl.New("configureIpfs").Parse(configureIpfs)
	var storageMaxGB string
	parsed, err := resource.ParseQuantity(m.Spec.IpfsStorage)
	if err != nil {
		storageMaxGB = "100"
	} else {
		sizei64, _ := parsed.AsInt64()
		sizeGB := sizei64 / 1024 / 1024 / 1024
		var reducedSize int64
		// if the disk is big, use a bigger percentage of it.
		if sizeGB > 1024*8 {
			reducedSize = sizeGB * 9 / 10
		} else {
			reducedSize = sizeGB * 8 / 10
		}
		storageMaxGB = strconv.Itoa(int(reducedSize))
	}
	configureOpts := configureIpfsOpts{
		StorageMax: storageMaxGB,
	}
	configureBuf := new(bytes.Buffer)
	configureTmpl.Execute(configureBuf, configureOpts)
=======
	relayClientConfig := map[string]interface{}{
		"Enabled":      true,
		"StaticRelays": relayStatic,
	}

	relayClientConfigJSON, _ := json.Marshal(relayClientConfig)
	peeringConfigJSON, _ := encjson.Marshal(relayPeers)

	configureIpfsFixed := fmt.Sprintf(configureIpfs, string(relayClientConfigJSON), string(peeringConfigJSON))

>>>>>>> d4968901
	expected := &corev1.ConfigMap{
		ObjectMeta: metav1.ObjectMeta{
			Name:      cmName,
			Namespace: m.Namespace,
		},
		Data: map[string]string{
			"entrypoint.sh":     entrypoint,
<<<<<<< HEAD
			"configure-ipfs.sh": configureBuf.String(),
=======
			"configure-ipfs.sh": configureIpfsFixed,
>>>>>>> d4968901
		},
	}
	expected.DeepCopyInto(cm)
	ctrl.SetControllerReference(m, cm, r.Scheme)
	return func() error {
		return nil
	}, cmName
}<|MERGE_RESOLUTION|>--- conflicted
+++ resolved
@@ -1,15 +1,11 @@
 package controllers
 
 import (
-<<<<<<< HEAD
 	"bytes"
+	"context"
+	encjson "encoding/json"
 	"strconv"
 	tmpl "text/template"
-=======
-	"context"
-	encjson "encoding/json"
-	"fmt"
->>>>>>> d4968901
 
 	corev1 "k8s.io/api/core/v1"
 	"k8s.io/apimachinery/pkg/api/resource"
@@ -26,7 +22,9 @@
 )
 
 type configureIpfsOpts struct {
-	StorageMax string
+	StorageMax      string
+	RelayClientJSON string
+	PeersJSON       string
 }
 
 var (
@@ -83,14 +81,11 @@
 ipfs config Addresses.Gateway /ip4/0.0.0.0/tcp/8080
 ipfs config --json Swarm.ConnMgr.HighWater 2000
 ipfs config --json Datastore.BloomFilterSize 1048576
-<<<<<<< HEAD
 ipfs config Datastore.StorageMax {{ .StorageMax }}GB
-=======
-ipfs config --json Swarm.RelayClient '%s'
+ipfs config --json Swarm.RelayClient '{{ .RelayClientJSON }}'
 ipfs config --json Swarm.EnableHolePunching true
-ipfs config --json Peering.Peers '%s'
+ipfs config --json Peering.Peers '{{ .PeersJSON }}'
 ipfs config Datastore.StorageMax 100GB
->>>>>>> d4968901
 
 chown -R ipfs: /data/ipfs
 `
@@ -126,7 +121,6 @@
 	}
 
 	cmName := "ipfs-cluster-scripts-" + m.Name
-<<<<<<< HEAD
 	configureTmpl, _ := tmpl.New("configureIpfs").Parse(configureIpfs)
 	var storageMaxGB string
 	parsed, err := resource.ParseQuantity(m.Spec.IpfsStorage)
@@ -144,23 +138,22 @@
 		}
 		storageMaxGB = strconv.Itoa(int(reducedSize))
 	}
-	configureOpts := configureIpfsOpts{
-		StorageMax: storageMaxGB,
-	}
-	configureBuf := new(bytes.Buffer)
-	configureTmpl.Execute(configureBuf, configureOpts)
-=======
+
 	relayClientConfig := map[string]interface{}{
 		"Enabled":      true,
 		"StaticRelays": relayStatic,
 	}
-
 	relayClientConfigJSON, _ := json.Marshal(relayClientConfig)
 	peeringConfigJSON, _ := encjson.Marshal(relayPeers)
 
-	configureIpfsFixed := fmt.Sprintf(configureIpfs, string(relayClientConfigJSON), string(peeringConfigJSON))
+	configureOpts := configureIpfsOpts{
+		StorageMax:      storageMaxGB,
+		PeersJSON:       string(peeringConfigJSON),
+		RelayClientJSON: string(relayClientConfigJSON),
+	}
+	configureBuf := new(bytes.Buffer)
+	configureTmpl.Execute(configureBuf, configureOpts)
 
->>>>>>> d4968901
 	expected := &corev1.ConfigMap{
 		ObjectMeta: metav1.ObjectMeta{
 			Name:      cmName,
@@ -168,11 +161,7 @@
 		},
 		Data: map[string]string{
 			"entrypoint.sh":     entrypoint,
-<<<<<<< HEAD
 			"configure-ipfs.sh": configureBuf.String(),
-=======
-			"configure-ipfs.sh": configureIpfsFixed,
->>>>>>> d4968901
 		},
 	}
 	expected.DeepCopyInto(cm)
