---
apiVersion: apiextensions.k8s.io/v1
kind: CustomResourceDefinition
metadata:
  annotations:
    controller-gen.kubebuilder.io/version: v0.8.0
  creationTimestamp: null
  name: ipfsclusters.cluster.ipfs.io
spec:
  group: cluster.ipfs.io
  names:
    kind: IpfsCluster
    listKind: IpfsClusterList
    plural: ipfsclusters
    singular: ipfscluster
  scope: Namespaced
  versions:
  - name: v1alpha1
    schema:
      openAPIV3Schema:
        description: IpfsCluster is the Schema for the ipfs API.
        properties:
          apiVersion:
            description: 'APIVersion defines the versioned schema of this representation
              of an object. Servers should convert recognized schemas to the latest
              internal value, and may reject unrecognized values. More info: https://git.k8s.io/community/contributors/devel/sig-architecture/api-conventions.md#resources'
            type: string
          kind:
            description: 'Kind is a string value representing the REST resource this
              object represents. Servers may infer this from the endpoint the client
              submits requests to. Cannot be updated. In CamelCase. More info: https://git.k8s.io/community/contributors/devel/sig-architecture/api-conventions.md#types-kinds'
            type: string
          metadata:
            type: object
          spec:
            description: IpfsClusterSpec defines the desired state of the IpfsCluster.
            properties:
              clusterApi:
                properties:
                  interval:
                    additionalProperties:
                      type: string
                    type: object
                  strategy:
                    enum:
                    - ingress
                    - loadbalancer
                    - none
                    type: string
                type: object
              clusterStorage:
                anyOf:
                - type: integer
                - type: string
                description: clusterStorage defines the amount of storage to be used
                  by IPFS Cluster.
                pattern: ^(\+|-)?(([0-9]+(\.[0-9]*)?)|(\.[0-9]+))(([KMGTPE]i)|[numkMGTPE]|([eE](\+|-)?(([0-9]+(\.[0-9]*)?)|(\.[0-9]+))))?$
                x-kubernetes-int-or-string: true
              follows:
                description: follows defines the list of other IPFS Clusters this
                  one should follow.
                items:
                  properties:
                    name:
                      type: string
                    template:
                      type: string
                  required:
                  - name
                  - template
                  type: object
                type: array
<<<<<<< HEAD
              gateway:
                properties:
                  interval:
                    additionalProperties:
                      type: string
                    type: object
                  strategy:
                    enum:
                    - ingress
                    - loadbalancer
                    - none
                    type: string
=======
              ipfsResources:
                description: ipfsResources specifies the resource requirements for
                  each IPFS container. If this value is omitted, then the operator
                  will automatically determine these settings based on the storage
                  sizes used.
                properties:
                  limits:
                    additionalProperties:
                      anyOf:
                      - type: integer
                      - type: string
                      pattern: ^(\+|-)?(([0-9]+(\.[0-9]*)?)|(\.[0-9]+))(([KMGTPE]i)|[numkMGTPE]|([eE](\+|-)?(([0-9]+(\.[0-9]*)?)|(\.[0-9]+))))?$
                      x-kubernetes-int-or-string: true
                    description: 'Limits describes the maximum amount of compute resources
                      allowed. More info: https://kubernetes.io/docs/concepts/configuration/manage-resources-containers/'
                    type: object
                  requests:
                    additionalProperties:
                      anyOf:
                      - type: integer
                      - type: string
                      pattern: ^(\+|-)?(([0-9]+(\.[0-9]*)?)|(\.[0-9]+))(([KMGTPE]i)|[numkMGTPE]|([eE](\+|-)?(([0-9]+(\.[0-9]*)?)|(\.[0-9]+))))?$
                      x-kubernetes-int-or-string: true
                    description: 'Requests describes the minimum amount of compute
                      resources required. If Requests is omitted for a container,
                      it defaults to Limits if that is explicitly specified, otherwise
                      to an implementation-defined value. More info: https://kubernetes.io/docs/concepts/configuration/manage-resources-containers/'
                    type: object
>>>>>>> 404e3ca9
                type: object
              ipfsStorage:
                anyOf:
                - type: integer
                - type: string
                description: ipfsStorage defines the total storage to be allocated
                  by this resource.
                pattern: ^(\+|-)?(([0-9]+(\.[0-9]*)?)|(\.[0-9]+))(([KMGTPE]i)|[numkMGTPE]|([eE](\+|-)?(([0-9]+(\.[0-9]*)?)|(\.[0-9]+))))?$
                x-kubernetes-int-or-string: true
              networking:
                description: networking defines network configuration settings.
                properties:
                  circuitRelays:
                    format: int32
                    type: integer
                required:
                - circuitRelays
                type: object
              public:
                description: public determines whether or not we should be exposing
                  this IPFS Cluster to the public.
                type: boolean
              replicas:
                description: replicas sets the number of replicas of IPFS Cluster
                  nodes we should be running.
                format: int32
                type: integer
              reprovider:
                description: reprovider Describes the settings that each IPFS node
                  should use when reproviding content.
                properties:
                  interval:
                    description: Interval sets the time between rounds of reproviding
                      local content to the routing system. Defaults to '12h'.
                    type: string
                  strategy:
                    description: Strategy specifies the reprovider strategy, defaults
                      to 'all'.
                    enum:
                    - all
                    - pinned
                    - roots
                    type: string
                type: object
              url:
                description: url defines the URL to be using as an ingress controller.
                type: string
            required:
            - clusterApi
            - clusterStorage
            - follows
            - gateway
            - ipfsStorage
            - networking
            - public
            - replicas
            type: object
          status:
            properties:
              circuitRelays:
                items:
                  type: string
                type: array
              conditions:
                items:
                  description: "Condition contains details for one aspect of the current
                    state of this API Resource. --- This struct is intended for direct
                    use as an array at the field path .status.conditions.  For example,
                    \n type FooStatus struct{ // Represents the observations of a
                    foo's current state. // Known .status.conditions.type are: \"Available\",
                    \"Progressing\", and \"Degraded\" // +patchMergeKey=type // +patchStrategy=merge
                    // +listType=map // +listMapKey=type Conditions []metav1.Condition
                    `json:\"conditions,omitempty\" patchStrategy:\"merge\" patchMergeKey:\"type\"
                    protobuf:\"bytes,1,rep,name=conditions\"` \n // other fields }"
                  properties:
                    lastTransitionTime:
                      description: lastTransitionTime is the last time the condition
                        transitioned from one status to another. This should be when
                        the underlying condition changed.  If that is not known, then
                        using the time when the API field changed is acceptable.
                      format: date-time
                      type: string
                    message:
                      description: message is a human readable message indicating
                        details about the transition. This may be an empty string.
                      maxLength: 32768
                      type: string
                    observedGeneration:
                      description: observedGeneration represents the .metadata.generation
                        that the condition was set based upon. For instance, if .metadata.generation
                        is currently 12, but the .status.conditions[x].observedGeneration
                        is 9, the condition is out of date with respect to the current
                        state of the instance.
                      format: int64
                      minimum: 0
                      type: integer
                    reason:
                      description: reason contains a programmatic identifier indicating
                        the reason for the condition's last transition. Producers
                        of specific condition types may define expected values and
                        meanings for this field, and whether the values are considered
                        a guaranteed API. The value should be a CamelCase string.
                        This field may not be empty.
                      maxLength: 1024
                      minLength: 1
                      pattern: ^[A-Za-z]([A-Za-z0-9_,:]*[A-Za-z0-9_])?$
                      type: string
                    status:
                      description: status of the condition, one of True, False, Unknown.
                      enum:
                      - "True"
                      - "False"
                      - Unknown
                      type: string
                    type:
                      description: type of condition in CamelCase or in foo.example.com/CamelCase.
                        --- Many .condition.type values are consistent across resources
                        like Available, but because arbitrary conditions can be useful
                        (see .node.status.conditions), the ability to deconflict is
                        important. The regex it matches is (dns1123SubdomainFmt/)?(qualifiedNameFmt)
                      maxLength: 316
                      pattern: ^([a-z0-9]([-a-z0-9]*[a-z0-9])?(\.[a-z0-9]([-a-z0-9]*[a-z0-9])?)*/)?(([A-Za-z0-9][-A-Za-z0-9_.]*)?[A-Za-z0-9])$
                      type: string
                  required:
                  - lastTransitionTime
                  - message
                  - reason
                  - status
                  - type
                  type: object
                type: array
            type: object
        type: object
    served: true
    storage: true
    subresources:
      status: {}
status:
  acceptedNames:
    kind: ""
    plural: ""
  conditions: []
  storedVersions: []<|MERGE_RESOLUTION|>--- conflicted
+++ resolved
@@ -70,7 +70,6 @@
                   - template
                   type: object
                 type: array
-<<<<<<< HEAD
               gateway:
                 properties:
                   interval:
@@ -83,7 +82,7 @@
                     - loadbalancer
                     - none
                     type: string
-=======
+                type: object
               ipfsResources:
                 description: ipfsResources specifies the resource requirements for
                   each IPFS container. If this value is omitted, then the operator
@@ -112,7 +111,6 @@
                       it defaults to Limits if that is explicitly specified, otherwise
                       to an implementation-defined value. More info: https://kubernetes.io/docs/concepts/configuration/manage-resources-containers/'
                     type: object
->>>>>>> 404e3ca9
                 type: object
               ipfsStorage:
                 anyOf:
@@ -159,6 +157,7 @@
                 type: object
               url:
                 description: url defines the URL to be using as an ingress controller.
+                  Reprovider Describes the settings that each IPFS node
                 type: string
             required:
             - clusterApi
