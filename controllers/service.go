package controllers

import (
	corev1 "k8s.io/api/core/v1"
	metav1 "k8s.io/apimachinery/pkg/apis/meta/v1"
	"k8s.io/apimachinery/pkg/util/intstr"
	ctrl "sigs.k8s.io/controller-runtime"
	"sigs.k8s.io/controller-runtime/pkg/controller/controllerutil"

	clusterv1alpha1 "github.com/redhat-et/ipfs-operator/api/v1alpha1"
)

<<<<<<< HEAD
// This is an internal service. It exposes the API and gateway ports
func (r *IpfsReconciler) serviceCluster(
	m *clusterv1alpha1.Ipfs,
=======
func (r *IpfsClusterReconciler) serviceCluster(
	m *clusterv1alpha1.IpfsCluster,
>>>>>>> f411983b
	svc *corev1.Service,
) (controllerutil.MutateFn, string) {
	svcName := "ipfs-cluster-internal" + m.Name
	expected := &corev1.Service{
		ObjectMeta: metav1.ObjectMeta{
			Name:      svcName,
			Namespace: m.Namespace,
		},
		Spec: corev1.ServiceSpec{
			Ports: []corev1.ServicePort{
				{
					Name:       nameIpfsHttp,
					Protocol:   corev1.ProtocolTCP,
					Port:       portIpfsHttp,
					TargetPort: intstr.FromString(nameIpfsHttp),
				},
				{
					Name:       nameClusterAPI,
					Protocol:   corev1.ProtocolTCP,
					Port:       portClusterAPI,
					TargetPort: intstr.FromString(nameClusterAPI),
				},
				{
					Name:       nameClusterProxy,
					Protocol:   corev1.ProtocolTCP,
					Port:       portClusterProxy,
					TargetPort: intstr.FromString(nameClusterProxy),
				},
			},
			Selector: map[string]string{
				"app.kubernetes.io/name": "ipfs-cluster-" + m.Name,
			},
		},
	}
	expected.DeepCopyInto(svc)
	// FIXME: catch this error before we run the function being returned
	if err := ctrl.SetControllerReference(m, svc, r.Scheme); err != nil {
		return func() error { return err }, ""
	}
	return func() error {
		svc.Spec = expected.Spec
		return nil
	}, svcName
}

// If enabled, IPFS gateway serivce
func (r *IpfsReconciler) serviceGateway(
	m *clusterv1alpha1.Ipfs,
	svc *corev1.Service,
) (controllerutil.MutateFn, string) {
	svcName := "ipfs-cluster-gateway" + m.Name
	expected := &corev1.Service{
		ObjectMeta: metav1.ObjectMeta{
			Name:        svcName,
			Namespace:   m.Namespace,
			Annotations: m.Spec.Gateway.Annotations,
		},
		Spec: corev1.ServiceSpec{
			Type: "LoadBalancer",
			Ports: []corev1.ServicePort{
				{
					Name:       nameIpfsHttp,
					Protocol:   corev1.ProtocolTCP,
					Port:       portIpfsHttp,
					TargetPort: intstr.FromString(nameIpfsHttp),
				},
			},
			Selector: map[string]string{
				"app.kubernetes.io/name": "ipfs-cluster-" + m.Name,
			},
		},
	}
	expected.DeepCopyInto(svc)
	// FIXME: catch this error before we run the function being returned
	if err := ctrl.SetControllerReference(m, svc, r.Scheme); err != nil {
		return func() error { return err }, ""
	}
	return func() error {
		svc.Spec = expected.Spec
		return nil
	}, svcName
}

// If enabled, the cluster API
func (r *IpfsReconciler) serviceAPI(
	m *clusterv1alpha1.Ipfs,
	svc *corev1.Service,
) (controllerutil.MutateFn, string) {
	svcName := "ipfs-cluster-internal" + m.Name
	expected := &corev1.Service{
		ObjectMeta: metav1.ObjectMeta{
			Name:        svcName,
			Namespace:   m.Namespace,
			Annotations: m.Spec.ClusterAPI.Annotations,
		},
		Spec: corev1.ServiceSpec{
			Type: "LoadBalancer",
			Ports: []corev1.ServicePort{
				{
					Name:       nameClusterAPI,
					Protocol:   corev1.ProtocolTCP,
					Port:       portClusterAPI,
					TargetPort: intstr.FromString(nameClusterAPI),
				},
			},
			Selector: map[string]string{
				"app.kubernetes.io/name": "ipfs-cluster-" + m.Name,
			},
		},
	}
	expected.DeepCopyInto(svc)
	// FIXME: catch this error before we run the function being returned
	if err := ctrl.SetControllerReference(m, svc, r.Scheme); err != nil {
		return func() error { return err }, ""
	}
	return func() error {
		svc.Spec = expected.Spec
		return nil
	}, svcName
}<|MERGE_RESOLUTION|>--- conflicted
+++ resolved
@@ -10,14 +10,9 @@
 	clusterv1alpha1 "github.com/redhat-et/ipfs-operator/api/v1alpha1"
 )
 
-<<<<<<< HEAD
 // This is an internal service. It exposes the API and gateway ports
-func (r *IpfsReconciler) serviceCluster(
-	m *clusterv1alpha1.Ipfs,
-=======
 func (r *IpfsClusterReconciler) serviceCluster(
 	m *clusterv1alpha1.IpfsCluster,
->>>>>>> f411983b
 	svc *corev1.Service,
 ) (controllerutil.MutateFn, string) {
 	svcName := "ipfs-cluster-internal" + m.Name
@@ -64,8 +59,8 @@
 }
 
 // If enabled, IPFS gateway serivce
-func (r *IpfsReconciler) serviceGateway(
-	m *clusterv1alpha1.Ipfs,
+func (r *IpfsClusterReconciler) serviceGateway(
+	m *clusterv1alpha1.IpfsCluster,
 	svc *corev1.Service,
 ) (controllerutil.MutateFn, string) {
 	svcName := "ipfs-cluster-gateway" + m.Name
@@ -102,8 +97,8 @@
 }
 
 // If enabled, the cluster API
-func (r *IpfsReconciler) serviceAPI(
-	m *clusterv1alpha1.Ipfs,
+func (r *IpfsClusterReconciler) serviceAPI(
+	m *clusterv1alpha1.IpfsCluster,
 	svc *corev1.Service,
 ) (controllerutil.MutateFn, string) {
 	svcName := "ipfs-cluster-internal" + m.Name
